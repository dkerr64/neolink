use crate::Credentials;

pub use super::xml::{BcPayloads, BcXml, Extension};
use std::collections::HashSet;

pub(super) const MAGIC_HEADER: u32 = 0x0abcdef0;
/// Sometimes will get the BE magic header even though all other numbers are LE?
/// Seems to happens with certain messages like snap that produce jpegs, so perhaps it
/// it is meant to be a hint as to the endianess of the binary payload
pub(super) const MAGIC_HEADER_REV: u32 = 0x0fedcba0;

/// Login messages have this ID
pub const MSG_ID_LOGIN: u32 = 1;
/// Logout messages have this ID
pub const MSG_ID_LOGOUT: u32 = 2;
/// Video and Audio Streams messages have this ID
pub const MSG_ID_VIDEO: u32 = 3;
/// ID used to stop the video stream
pub const MSG_ID_VIDEO_STOP: u32 = 4;
/// TalkAbility messages have this ID
pub const MSG_ID_TALKABILITY: u32 = 10;
/// TalkReset messages have this ID
pub const MSG_ID_TALKRESET: u32 = 11;
/// PtzControl messages have this ID
pub const MSG_ID_PTZ_CONTROL: u32 = 18;
/// PTZ goto preset position
pub const MSG_ID_PTZ_CONTROL_PRESET: u32 = 19;
/// Reboot messages have this ID
pub const MSG_ID_REBOOT: u32 = 23;
/// Request motion detection messages
pub const MSG_ID_MOTION_REQUEST: u32 = 31;
/// Motion detection messages
pub const MSG_ID_MOTION: u32 = 33;
/// Version messages have this ID
pub const MSG_ID_VERSION: u32 = 80;
/// Ping messages have this ID
pub const MSG_ID_PING: u32 = 93;
/// General system info messages have this ID
pub const MSG_ID_GET_GENERAL: u32 = 104;
/// Setting general system info (clock mostly) messages have this ID
pub const MSG_ID_SET_GENERAL: u32 = 105;
<<<<<<< HEAD
/// Snapshot to get a jpeg image
pub const MSG_ID_SNAP: u32 = 109;
/// StreamInfoList messages have this ID
pub const MSG_ID_STREAM_INFO_LIST: u32 = 146;
/// Used to get the abilities of a user
pub const MSG_ID_ABILITY_INFO: u32 = 151;
/// Get the available PTZ position presets
pub const MSG_ID_GET_PTZ_PRESET: u32 = 190;
=======
/// Used to pass the token and client ID for push notifications
pub const MSG_ID_PUSH_INFO: u32 = 124;
>>>>>>> e7a244a1
/// Will send the talk config for talk back data to follow this msg
pub const MSG_ID_TALKCONFIG: u32 = 201;
/// Used to send talk back binary data
pub const MSG_ID_TALK: u32 = 202;
/// Getting the LED status is done with this ID
pub const MSG_ID_GET_LED_STATUS: u32 = 208;
/// Setting the LED status is done with this ID
pub const MSG_ID_SET_LED_STATUS: u32 = 209;
/// Getting PIR status messages have this ID
pub const MSG_ID_GET_PIR_ALARM: u32 = 212;
/// Setting PIR status messages have this ID
pub const MSG_ID_START_PIR_ALARM: u32 = 213;
/// UDP Keep alive
pub const MSG_ID_UDP_KEEP_ALIVE: u32 = 234;
/// Battery message initiaed by the camera
pub const MSG_ID_BATTERY_INFO_LIST: u32 = 252;
/// Battery message initiaed by the client
pub const MSG_ID_BATTERY_INFO: u32 = 253;
/// Manual Floodlight Control
pub const MSG_ID_FLOODLIGHT_MANUAL: u32 = 288;
/// Floodlight status report from the camera
pub const MSG_ID_FLOODLIGHT_STATUS_LIST: u32 = 291;

/// An empty password in legacy format
pub const EMPTY_LEGACY_PASSWORD: &str =
    "\0\0\0\0\0\0\0\0\0\0\0\0\0\0\0\0\0\0\0\0\0\0\0\0\0\0\0\0\0\0\0\0";

/// Top level bc message
#[derive(Debug, PartialEq)]
pub struct Bc {
    /// header part of the message
    pub meta: BcMeta,
    /// body part of the message which can either be Legacy or Modern
    pub body: BcBody,
}

///
///  The body of a bc message is either legacy or modern
///
#[derive(Debug, PartialEq)]
#[allow(clippy::large_enum_variant)]
pub enum BcBody {
    /// Legacy is unsupported except for login where it is used
    /// to negotiate the initial login and upgrade to modern
    LegacyMsg(LegacyMsg),
    /// Modern is the current reolink protocol it is mostly
    /// xml based
    ModernMsg(ModernMsg),
}

/// Modern messages have two payloads split by the `payload_offset` in the header
///
/// The first payload is extension which describes the second payload. If the
/// `payload_offset` is `0` then their is no `extension` (usually because it has
/// already been negotiated in a previous message) and it is `None`
///
/// The second payload contains the actual data of interest and is all bytes after
/// the `payload_offset` up to the `body_len`. If `payload_offset`
/// equals `body_len` then there is not payload and it is `None`
///
/// If `payload_offset` is `0` and equal to `body_len` then there is neither
/// `extension` or `payload` these are header only messages. This usually occurs to acknoledge receipt
/// of a command. In such cases the header `response_code` should be checked.
///
#[derive(Debug, Default, PartialEq)]
pub struct ModernMsg {
    /// Extension describes the following payload such as which channel id it is for
    pub extension: Option<Extension>,
    /// Primary payload which is dependant on MsgID
    pub payload: Option<BcPayloads>,
}

/// Legacy login formats. Only login is supported
#[derive(Debug, PartialEq, Eq)]
pub enum LegacyMsg {
    /// Legacy login data is constructed from username and password
    /// that will (usually but not always, depending on camera) be hashed
    LoginMsg {
        /// Username for a legacy login
        username: String,
        /// Password for a legacy login
        password: String,
    },
    /// Sent to upgrade to modern and not exposed the MD5 username/password
    LoginUpgrade,
    /// Any other type of legacy message will be collected here
    UnknownMsg,
}

#[derive(Debug, PartialEq, Eq)]
pub(super) struct BcHeader {
    pub body_len: u32,
    pub msg_id: u32,
    pub channel_id: u8,
    pub stream_type: u8,
    pub msg_num: u16,
    pub response_code: u16,
    pub class: u16,
    pub payload_offset: Option<u32>,
}

/// The components of the Baichuan TLV header that are not
/// descriptions of the Body (the application dictates these)
#[derive(Debug, PartialEq, Eq)]
pub struct BcMeta {
    /// Message ID dictaes the major content of the message
    pub msg_id: u32,
    /// In most cases 0 but can be other values for NVRs
    pub channel_id: u8,
    /// In most cases this is unimportant but 0 means Clear Stream while 1 means Fluent stream
    /// This is only really used during `[MSG_ID_VIDEO]` streams when the SD `subStreams` are requested
    pub stream_type: u8,
    /// On modern messages this is the response code
    /// When sending a command it is set to `0`. The reply from the camera can be
    /// - `200` for OK
    /// - `400` for bad request
    /// A malformed packet will return a `400` code
    pub response_code: u16,
    /// A message ID is used to match replies with requests. The camera will parrot back
    /// this number in its reply
    ///
    /// If there a message is too long to fit in one packet it will be split over multiple
    /// messages all with the same `msg_num` (this can happing in video streams, talk and when
    /// sending a firmware update)
    pub msg_num: u16,
    /// The class is mostly an unknown quanitiy but does dictate the size of the header
    /// know values are
    ///
    /// - 0x6514: "legacy" 20 bytes
    /// - 0x6614: "modern" 20 bytes
    /// - 0x6414: "modern" 24 bytes
    /// - 0x0000: "modern" 24 bytes
    pub class: u16,
}

/// The components of the Baichuan header that must be filled out after the body is serialized, or
/// is needed for the deserialization of the body (strictly part of the wire format of the message)
#[derive(Debug, PartialEq, Eq)]
pub(super) struct BcSendInfo {
    pub body_len: u32,
    pub payload_offset: Option<u32>,
}

/// These are the encyption modes supported by the camera
///
/// The mode is negotiated during login
#[derive(Debug, Clone, Copy)]
pub enum EncryptionProtocol {
    /// Older camera use no encryption
    Unencrypted,
    /// Camera/Firmwares before 2021 use BCEncrypt which is a simple XOr
    BCEncrypt,
    /// Latest cameras/firmwares use Aes with the key derived from
    /// the camera's password and the negotiated NONCE
    Aes([u8; 16]),
    /// Same as Aes but the media stream is also encrypted and not just
    /// the control commands
    FullAes([u8; 16]),
}

#[derive(Debug)]
pub(crate) struct BcContext {
    pub(crate) credentials: Credentials,
    pub(crate) in_bin_mode: HashSet<u16>,
    pub(crate) encryption_protocol: EncryptionProtocol,
    pub(crate) debug: bool,
}

impl Bc {
    /// Constructs a xml payload only Bc message
    pub fn new_from_xml(meta: BcMeta, xml: BcXml) -> Bc {
        Self::new(meta, None, Some(BcPayloads::BcXml(xml)))
    }

    /// Constructs an Extension only Bc message
    pub fn new_from_ext(meta: BcMeta, ext: Extension) -> Bc {
        Self::new(meta, Some(ext), None)
    }

    /// Constucts a header only Bc message
    pub fn new_from_meta(meta: BcMeta) -> Bc {
        Self::new(meta, None, None)
    }

    /// Constructs a message with both extension and xml payload
    pub fn new_from_ext_xml(meta: BcMeta, ext: Extension, xml: BcXml) -> Bc {
        Self::new(meta, Some(ext), Some(BcPayloads::BcXml(xml)))
    }

    /// General method to constructs a Bc message
    ///
    /// Use this if your constructing a binary payload but otherwise the other constructors
    /// are better suited to the task
    pub fn new(meta: BcMeta, extension: Option<Extension>, payload: Option<BcPayloads>) -> Bc {
        Bc {
            meta,
            body: BcBody::ModernMsg(ModernMsg { extension, payload }),
        }
    }
}

impl BcContext {
    pub(crate) fn new(credentials: Credentials) -> BcContext {
        BcContext {
            credentials,
            in_bin_mode: HashSet::new(),
            encryption_protocol: EncryptionProtocol::Unencrypted,
            debug: false,
        }
    }

    #[allow(unused)] // Used in tests
    pub(crate) fn new_with_encryption(encryption_protocol: EncryptionProtocol) -> BcContext {
        BcContext {
            credentials: Default::default(),
            in_bin_mode: HashSet::new(),
            encryption_protocol,
            debug: false,
        }
    }

    pub(crate) fn set_encrypted(&mut self, encryption_protocol: EncryptionProtocol) {
        self.encryption_protocol = encryption_protocol;
    }

    pub(crate) fn get_encrypted(&self) -> &EncryptionProtocol {
        &self.encryption_protocol
    }

    pub(crate) fn binary_on(&mut self, msg_id: u16) {
        self.in_bin_mode.insert(msg_id);
    }

    #[allow(unused)] // Used in tests
    pub(crate) fn binary_off(&mut self, msg_id: u16) {
        self.in_bin_mode.remove(&msg_id);
    }

    pub(crate) fn debug_on(&mut self) {
        self.debug = true;
    }
}

impl BcHeader {
    /// Check if this header corresponds to a known modern message class
    pub fn is_modern(&self) -> bool {
        // Most modern messages have an extra word at the end of the header; this
        // serves as the start offset of the appended payload data, if any.
        // A notable exception is the encrypted reply to the login message;
        // in this case the message is modern (with XML encryption etc), but there is
        // no extra word.
        // Here are the message classes:
        // 0x6514: legacy, no  bin offset (initial login message, encrypted or not)
        // 0x6614: modern, no  bin offset (reply to encrypted 0x6514 login)
        // 0x6414: modern, has bin offset, encrypted if supported (re-sent login message)
        // 0x0000, modern, has bin offset (most modern messages)
        self.class != 0x6514
    }

    /// Converts a header into a `BcMeta` this mostly works by striping aspects that are
    /// not desciptions of the data such as `msg_len`
    pub fn to_meta(&self) -> BcMeta {
        BcMeta {
            msg_id: self.msg_id,
            msg_num: self.msg_num,
            channel_id: self.channel_id,
            response_code: self.response_code,
            stream_type: self.stream_type,
            class: self.class,
        }
    }

    /// Constuct a [`BcHeader`] from a [`BcMeta`]
    ///
    /// This requires additional data such as the `body_len`
    ///
    /// # Parameters
    ///
    /// * `meta` - the [`BcMeta`] to convert
    ///
    /// * `body_len` - The length of the body (extension and payload) in bytes
    ///
    /// * `payload_offset` - The location in bytes where the payload starts and extension ends
    ///
    /// # Returns
    ///
    /// returns the new `BcHeader`
    ///
    pub fn from_meta(meta: &BcMeta, body_len: u32, payload_offset: Option<u32>) -> BcHeader {
        BcHeader {
            payload_offset,
            body_len,
            msg_id: meta.msg_id,
            channel_id: meta.channel_id,
            stream_type: meta.stream_type,
            response_code: meta.response_code,
            msg_num: meta.msg_num,
            class: meta.class,
        }
    }
}

pub(super) fn has_payload_offset(class: u16) -> bool {
    // See BcHeader::is_modern() for a description of which packets have the bin offset
    class == 0x6414 || class == 0x0000
}<|MERGE_RESOLUTION|>--- conflicted
+++ resolved
@@ -39,7 +39,6 @@
 pub const MSG_ID_GET_GENERAL: u32 = 104;
 /// Setting general system info (clock mostly) messages have this ID
 pub const MSG_ID_SET_GENERAL: u32 = 105;
-<<<<<<< HEAD
 /// Snapshot to get a jpeg image
 pub const MSG_ID_SNAP: u32 = 109;
 /// StreamInfoList messages have this ID
@@ -48,10 +47,10 @@
 pub const MSG_ID_ABILITY_INFO: u32 = 151;
 /// Get the available PTZ position presets
 pub const MSG_ID_GET_PTZ_PRESET: u32 = 190;
-=======
+/// Setting general system info (clock mostly) messages have this ID
+pub const MSG_ID_SET_GENERAL: u32 = 105;
 /// Used to pass the token and client ID for push notifications
 pub const MSG_ID_PUSH_INFO: u32 = 124;
->>>>>>> e7a244a1
 /// Will send the talk config for talk back data to follow this msg
 pub const MSG_ID_TALKCONFIG: u32 = 201;
 /// Used to send talk back binary data
